use alloc::vec::Vec;
use alloc::{format, vec};

use crate::circuit::Circuit;
use crate::op::{NonPrimitiveOpPrivateData, Prim};
use crate::types::{NonPrimitiveOpId, WitnessId};
<<<<<<< HEAD

/// Errors that can occur during circuit execution and trace generation.
#[derive(Debug, Error)]
pub enum CircuitError {
    /// Public input length mismatch.
    #[error("Public input length mismatch: expected {expected}, got {got}")]
    PublicInputLengthMismatch { expected: usize, got: usize },

    /// Circuit missing public_rows mapping.
    #[error("Circuit missing public_rows mapping")]
    MissingPublicRowsMapping,

    /// NonPrimitiveOpId out of range.
    #[error("NonPrimitiveOpId {op_id} out of range (circuit has {max_ops} complex ops)")]
    NonPrimitiveOpIdOutOfRange { op_id: u32, max_ops: usize },

    /// Public input not set for a WitnessId.
    #[error("Public input not set for WitnessId({witness_id})")]
    PublicInputNotSet { witness_id: WitnessId },

    /// Witness not set for a WitnessId.
    #[error("Witness not set for WitnessId({witness_id})")]
    WitnessNotSet { witness_id: WitnessId },

    /// WitnessId out of bounds.
    #[error("WitnessId({witness_id}) out of bounds")]
    WitnessIdOutOfBounds { witness_id: WitnessId },

    /// Witness conflict: trying to reassign to a different value.
    #[error(
        "Witness conflict: WitnessId({witness_id}) already set to {existing}, cannot reassign to {new}"
    )]
    WitnessConflict {
        witness_id: WitnessId,
        existing: String,
        new: String,
    },

    /// Witness not set for an index during trace generation.
    #[error("Witness not set for index {index}")]
    WitnessNotSetForIndex { index: usize },

    /// Non-primitive op attempted to read a witness value that was not set.
    #[error("Witness value not set for non-primitive operation {operation_index}")]
    NonPrimitiveOpWitnessNotSet { operation_index: usize },

    /// Missing private data for a non-primitive operation.
    #[error("Missing private data for non-primitive operation {operation_index}")]
    NonPrimitiveOpMissingPrivateData { operation_index: usize },

    /// Division by zero encountered.
    #[error("Division by zero encountered")]
    DivisionByZero,

    /// Invalid bit value in SampleBits bit decomposition (must be 0 or 1).
    #[error(
        "Invalid bit value in SampleBits bit decomposition for WitnessId({input_witness_id}): {bit_value} (must be 0 or 1)"
    )]
    InvalidBitValue {
        input_witness_id: WitnessId,
        bit_value: String,
    },

    /// Bit decomposition doesn't reconstruct to the input value.
    #[error(
        "Bit decomposition for WitnessId({input_witness_id}) doesn't match input: expected {expected}, reconstructed {reconstructed}"
    )]
    BitDecompositionMismatch {
        input_witness_id: WitnessId,
        expected: String,
        reconstructed: String,
    },
}
=======
use crate::{CircuitError, CircuitField};
>>>>>>> b5e5f7c7

/// Execution traces for all tables
#[derive(Debug, Clone)]
pub struct Traces<F> {
    /// Witness table (central bus)
    pub witness_trace: WitnessTrace<F>,
    /// Constant table
    pub const_trace: ConstTrace<F>,
    /// Public input table
    pub public_trace: PublicTrace<F>,
    /// Add operation table
    pub add_trace: AddTrace<F>,
    /// Mul operation table
    pub mul_trace: MulTrace<F>,
    /// Fake Merkle verification table
    pub fake_merkle_trace: FakeMerkleTrace<F>,
}

/// Central witness table with preprocessed index column
#[derive(Debug, Clone)]
pub struct WitnessTrace<F> {
    /// Preprocessed index column (WitnessId(0), WitnessId(1), WitnessId(2), ...)
    pub index: Vec<WitnessId>,
    /// Witness values
    pub values: Vec<F>,
}

/// Constant table
#[derive(Debug, Clone)]
pub struct ConstTrace<F> {
    /// Preprocessed index column (equals the WitnessId this row binds)
    pub index: Vec<WitnessId>,
    /// Constant values
    pub values: Vec<F>,
}

/// Public input table
#[derive(Debug, Clone)]
pub struct PublicTrace<F> {
    /// Preprocessed index column (equals the WitnessId of that public)
    pub index: Vec<WitnessId>,
    /// Public input values
    pub values: Vec<F>,
}

/// Add operation table
#[derive(Debug, Clone)]
pub struct AddTrace<F> {
    /// Left operand values
    pub lhs_values: Vec<F>,
    /// Left operand indices (references witness bus)
    pub lhs_index: Vec<WitnessId>,
    /// Right operand values
    pub rhs_values: Vec<F>,
    /// Right operand indices (references witness bus)
    pub rhs_index: Vec<WitnessId>,
    /// Result values
    pub result_values: Vec<F>,
    /// Result indices (references witness bus)
    pub result_index: Vec<WitnessId>,
}

/// Mul operation table
#[derive(Debug, Clone)]
pub struct MulTrace<F> {
    /// Left operand values
    pub lhs_values: Vec<F>,
    /// Left operand indices (references witness bus)
    pub lhs_index: Vec<WitnessId>,
    /// Right operand values
    pub rhs_values: Vec<F>,
    /// Right operand indices (references witness bus)
    pub rhs_index: Vec<WitnessId>,
    /// Result values
    pub result_values: Vec<F>,
    /// Result indices (references witness bus)
    pub result_index: Vec<WitnessId>,
}

/// Fake Merkle verification table (simplified: single field elements)
#[derive(Debug, Clone)]
pub struct FakeMerkleTrace<F> {
    /// Left operand values (current hash)
    pub left_values: Vec<F>,
    /// Left operand indices (references witness bus)
    pub left_index: Vec<WitnessId>,
    /// Right operand values (sibling hash)
    pub right_values: Vec<F>,
    /// Right operand indices (not on witness bus - private data, so stays u32)
    pub right_index: Vec<u32>,
    /// Result values (computed parent hash)
    pub result_values: Vec<F>,
    /// Result indices (references witness bus)
    pub result_index: Vec<WitnessId>,
    /// Path direction bits (0 = left, 1 = right) - private data
    pub path_directions: Vec<u32>,
}

/// Circuit runner that executes circuits and generates execution traces
///
/// This struct manages the runtime execution of a `Circuit` specification:
/// - Maintains a mutable witness table for intermediate values
/// - Accepts public input values and private data for complex operations
/// - Runs all operations to generate execution traces for proving
///
/// Created from a `Circuit` via `.runner()`, this provides the execution
/// layer between the immutable constraint specification and trace generation.
pub struct CircuitRunner<F> {
    circuit: Circuit<F>,
    witness: Vec<Option<F>>,
    /// Private data for complex operations (not on witness bus)
    non_primitive_op_private_data: Vec<Option<NonPrimitiveOpPrivateData<F>>>,
}

impl<F: CircuitField> CircuitRunner<F> {
    /// Create a new prover instance
    pub fn new(circuit: Circuit<F>) -> Self {
        let witness = vec![None; circuit.witness_count as usize];
        let non_primitive_op_private_data = vec![None; circuit.non_primitive_ops.len()];
        Self {
            circuit,
            witness,
            non_primitive_op_private_data,
        }
    }

    /// Set public inputs according to Circuit.public_rows mapping
    pub fn set_public_inputs(&mut self, public_values: &[F]) -> Result<(), CircuitError> {
        if public_values.len() != self.circuit.public_flat_len {
            return Err(CircuitError::PublicInputLengthMismatch {
                expected: self.circuit.public_flat_len,
                got: public_values.len(),
            });
        }
        if self.circuit.public_rows.len() != self.circuit.public_flat_len {
            return Err(CircuitError::MissingPublicRowsMapping);
        }

        for (i, value) in public_values.iter().enumerate() {
            let widx = self.circuit.public_rows[i];
            self.set_witness(widx, *value)?;
        }

        Ok(())
    }

    /// Set private data for a complex operation
    pub fn set_non_primitive_op_private_data(
        &mut self,
        op_id: NonPrimitiveOpId,
        private_data: NonPrimitiveOpPrivateData<F>,
    ) -> Result<(), CircuitError> {
        // Validate that the op_id exists in the circuit
        if op_id.0 as usize >= self.circuit.non_primitive_ops.len() {
            return Err(CircuitError::NonPrimitiveOpIdOutOfRange {
                op_id: op_id.0,
                max_ops: self.circuit.non_primitive_ops.len(),
            });
        }

        // Validate that the private data matches the operation type
        let non_primitive_op = &self.circuit.non_primitive_ops[op_id.0 as usize];
        match (non_primitive_op, &private_data) {
            (
                crate::op::NonPrimitiveOp::FakeMerkleVerify { .. },
                NonPrimitiveOpPrivateData::FakeMerkleVerify(_),
            ) => {
                // Type match - good!
            }
        }

        self.non_primitive_op_private_data[op_id.0 as usize] = Some(private_data);
        Ok(())
    }

    /// Run the circuit and generate traces
    pub fn run(mut self) -> Result<Traces<F>, CircuitError> {
        // Step 1: Execute primitives to fill witness vector
        self.execute_primitives()?;

        // Step 2: Generate all table traces
        let witness_trace = self.generate_witness_trace()?;
        let const_trace = self.generate_const_trace()?;
        let public_trace = self.generate_public_trace()?;
        let add_trace = self.generate_add_trace()?;
        let mul_trace = self.generate_mul_trace()?;
        let fake_merkle_trace = self.generate_fake_merkle_trace()?;

        Ok(Traces {
            witness_trace,
            const_trace,
            public_trace,
            add_trace,
            mul_trace,
            fake_merkle_trace,
        })
    }

    /// Execute all primitive operations to fill witness vector
    fn execute_primitives(&mut self) -> Result<(), CircuitError> {
        // Clone primitive operations to avoid borrowing issues
        let primitive_ops = self.circuit.primitive_ops.clone();

        for prim in primitive_ops {
            match prim {
                Prim::Const { out, val } => {
                    self.set_witness(out, val)?;
                }
                Prim::Public { out, public_pos: _ } => {
                    // Public inputs should already be set
                    if self.witness[out.0 as usize].is_none() {
                        return Err(CircuitError::PublicInputNotSet { witness_id: out });
                    }
                }
                Prim::Add { a, b, out } => {
                    let a_val = self.get_witness(a)?;
                    if let Ok(b_val) = self.get_witness(b) {
                        let result = a_val + b_val;
                        self.set_witness(out, result)?;
                    } else {
                        let out_val = self.get_witness(out)?;
                        let b_val = out_val - a_val;
                        self.set_witness(b, b_val)?;
                    }
                }
                Prim::Mul { a, b, out } => {
                    // Mul is used to represent either `Mul` or `Div` operations.
                    // We determine which based on which inputs are set.
                    let a_val = self.get_witness(a)?;
                    if let Ok(b_val) = self.get_witness(b) {
                        let result = a_val * b_val;
                        self.set_witness(out, result)?;
                    } else {
                        let result_val = self.get_witness(out)?;
                        let a_inv = a_val.try_inverse().ok_or(CircuitError::DivisionByZero)?;
                        let b_val = result_val * a_inv;
                        self.set_witness(b, b_val)?;
                    }
                }
            }
        }

        Ok(())
    }

    fn get_witness(&self, widx: WitnessId) -> Result<F, CircuitError> {
        self.witness
            .get(widx.0 as usize)
            .and_then(|opt| opt.as_ref())
            .cloned()
            .ok_or(CircuitError::WitnessNotSet { witness_id: widx })
    }

    fn set_witness(&mut self, widx: WitnessId, value: F) -> Result<(), CircuitError> {
        if widx.0 as usize >= self.witness.len() {
            return Err(CircuitError::WitnessIdOutOfBounds { witness_id: widx });
        }

        // Check for conflicting reassignment
        if let Some(existing_value) = self.witness[widx.0 as usize] {
            if existing_value != value {
                return Err(CircuitError::WitnessConflict {
                    witness_id: widx,
                    existing: format!("{existing_value:?}"),
                    new: format!("{value:?}"),
                });
            }
        } else {
            self.witness[widx.0 as usize] = Some(value);
        }

        Ok(())
    }

    fn generate_witness_trace(&self) -> Result<WitnessTrace<F>, CircuitError> {
        let mut index = Vec::new();
        let mut values = Vec::new();

        for (i, witness_opt) in self.witness.iter().enumerate() {
            match witness_opt {
                Some(value) => {
                    index.push(WitnessId(i as u32));
                    values.push(*value);
                }
                None => {
                    return Err(CircuitError::WitnessNotSetForIndex { index: i });
                }
            }
        }

        Ok(WitnessTrace { index, values })
    }

    fn generate_const_trace(&self) -> Result<ConstTrace<F>, CircuitError> {
        let mut index = Vec::new();
        let mut values = Vec::new();

        // Collect all constants from primitive operations
        for prim in &self.circuit.primitive_ops {
            if let Prim::Const { out, val } = prim {
                index.push(*out);
                values.push(*val);
            }
        }

        Ok(ConstTrace { index, values })
    }

    fn generate_public_trace(&self) -> Result<PublicTrace<F>, CircuitError> {
        let mut index = Vec::new();
        let mut values = Vec::new();

        // Collect all public inputs from primitive operations
        for prim in &self.circuit.primitive_ops {
            if let Prim::Public { out, public_pos: _ } = prim {
                index.push(*out);
                let value = self.get_witness(*out)?;
                values.push(value);
            }
        }

        Ok(PublicTrace { index, values })
    }

    fn generate_add_trace(&self) -> Result<AddTrace<F>, CircuitError> {
        let mut lhs_values = Vec::new();
        let mut lhs_index = Vec::new();
        let mut rhs_values = Vec::new();
        let mut rhs_index = Vec::new();
        let mut result_values = Vec::new();
        let mut result_index = Vec::new();

        for prim in &self.circuit.primitive_ops {
            if let Prim::Add { a, b, out } = prim {
                lhs_values.push(self.get_witness(*a)?);
                lhs_index.push(*a);
                rhs_values.push(self.get_witness(*b)?);
                rhs_index.push(*b);
                result_values.push(self.get_witness(*out)?);
                result_index.push(*out);
            }
        }

        Ok(AddTrace {
            lhs_values,
            lhs_index,
            rhs_values,
            rhs_index,
            result_values,
            result_index,
        })
    }

    fn generate_mul_trace(&self) -> Result<MulTrace<F>, CircuitError> {
        let mut lhs_values = Vec::new();
        let mut lhs_index = Vec::new();
        let mut rhs_values = Vec::new();
        let mut rhs_index = Vec::new();
        let mut result_values = Vec::new();
        let mut result_index = Vec::new();

        for prim in &self.circuit.primitive_ops {
            if let Prim::Mul { a, b, out } = prim {
                lhs_values.push(self.get_witness(*a)?);
                lhs_index.push(*a);
                rhs_values.push(self.get_witness(*b)?);
                rhs_index.push(*b);
                result_values.push(self.get_witness(*out)?);
                result_index.push(*out);
            }
        }

        Ok(MulTrace {
            lhs_values,
            lhs_index,
            rhs_values,
            rhs_index,
            result_values,
            result_index,
        })
    }

    fn generate_fake_merkle_trace(&mut self) -> Result<FakeMerkleTrace<F>, CircuitError> {
        let mut left_values = Vec::new();
        let mut left_index = Vec::new();
        let mut right_values = Vec::new();
        let mut right_index = Vec::new();
        let mut result_values = Vec::new();
        let mut result_index = Vec::new();
        let mut path_directions = Vec::new();

        // Process each complex operation by index to avoid borrowing conflicts
        for op_idx in 0..self.circuit.non_primitive_ops.len() {
            // Copy out leaf/root to end immutable borrow immediately
            let (leaf, root) = match &self.circuit.non_primitive_ops[op_idx] {
                crate::op::NonPrimitiveOp::FakeMerkleVerify { leaf, root } => (*leaf, *root),
            };

            // Clone private data option to avoid holding a borrow on self
            if let Some(Some(NonPrimitiveOpPrivateData::FakeMerkleVerify(private_data))) =
                self.non_primitive_op_private_data.get(op_idx).cloned()
            {
                let mut current_hash =
                    if let Some(val) = self.witness.get(leaf.0 as usize).and_then(|x| x.as_ref()) {
                        *val
                    } else {
                        return Err(CircuitError::NonPrimitiveOpWitnessNotSet {
                            operation_index: op_idx,
                        });
                    };

                // For each step in the Merkle path
                for (sibling_value, &direction) in private_data
                    .path_siblings
                    .iter()
                    .zip(private_data.path_directions.iter())
                {
                    // Current hash becomes left operand
                    left_values.push(current_hash);
                    left_index.push(leaf); // Points to witness bus

                    // Sibling becomes right operand (private data - not on witness bus)
                    right_values.push(*sibling_value);
                    right_index.push(0); // Not on witness bus - private data

                    // Compute parent hash (simple mock hash: left + right + direction)
                    let parent_hash =
                        current_hash + *sibling_value + if direction { F::ONE } else { F::ZERO };

                    result_values.push(parent_hash);
                    result_index.push(root); // Points to witness bus

                    path_directions.push(if direction { 1 } else { 0 });

                    // Update current hash for next iteration
                    current_hash = parent_hash;
                }

                // Root is computed; write back to the witness bus at root index
                self.set_witness(root, current_hash)?;
            } else {
                return Err(CircuitError::NonPrimitiveOpMissingPrivateData {
                    operation_index: op_idx,
                });
            }
        }

        Ok(FakeMerkleTrace {
            left_values,
            left_index,
            right_values,
            right_index,
            result_values,
            result_index,
            path_directions,
        })
    }
}

#[cfg(test)]
mod tests {
    extern crate std;
    use alloc::vec;
    use std::println;

    use p3_baby_bear::BabyBear;
    use p3_field::extension::BinomialExtensionField;
    use p3_field::{BasedVectorSpace, PrimeCharacteristicRing};

    use crate::builder::CircuitBuilder;
    use crate::types::WitnessId;

    #[test]
    fn test_table_generation_basic() {
        let mut builder = CircuitBuilder::<BabyBear>::new();

        // Simple test: x + 5 = result
        let x = builder.add_public_input();
        let c5 = builder.add_const(BabyBear::from_u64(5));
        let _result = builder.add(x, c5);

        let circuit = builder.build().unwrap();
        let mut runner = circuit.runner();

        // Set public input: x = 3
        runner.set_public_inputs(&[BabyBear::from_u64(3)]).unwrap();

        let traces = runner.run().unwrap();

        // Check witness trace
        assert_eq!(
            traces.witness_trace.index.len(),
            traces.witness_trace.values.len()
        );

        // Check that we have const trace entries
        assert!(!traces.const_trace.values.is_empty());

        // Check that we have public trace entries
        assert!(!traces.public_trace.values.is_empty());

        // Check that we have add trace entries
        assert!(!traces.add_trace.lhs_values.is_empty());
    }

    #[test]
    fn test_toy_example_37_times_x_minus_111() {
        let mut builder = CircuitBuilder::<BabyBear>::new();

        let x = builder.add_public_input();
        let c37 = builder.add_const(BabyBear::from_u64(37));
        let c111 = builder.add_const(BabyBear::from_u64(111));
        let c1 = builder.add_const(BabyBear::from_u64(1));

        let mul_result = builder.mul(c37, x);
        let sub_result = builder.sub(mul_result, c111);
        builder.assert_zero(sub_result);

        let div_result = builder.div(mul_result, c111);
        let sub_one = builder.sub(div_result, c1);
        builder.assert_zero(sub_one);

        let circuit = builder.build().unwrap();
        println!("=== CIRCUIT PRIMITIVE OPERATIONS ===");
        for (i, prim) in circuit.primitive_ops.iter().enumerate() {
            println!("{i}: {prim:?}");
        }

        let witness_count = circuit.witness_count;
        let mut runner = circuit.runner();

        // Set public input: x = 3 (should satisfy 37 * 3 - 111 = 0)
        runner.set_public_inputs(&[BabyBear::from_u64(3)]).unwrap();

        let traces = runner.run().unwrap();

        println!("\n=== WITNESS TRACE ===");
        for (i, (idx, val)) in traces
            .witness_trace
            .index
            .iter()
            .zip(traces.witness_trace.values.iter())
            .enumerate()
        {
            println!("Row {i}: WitnessId({idx}) = {val:?}");
        }

        println!("\n=== CONST TRACE ===");
        for (i, (idx, val)) in traces
            .const_trace
            .index
            .iter()
            .zip(traces.const_trace.values.iter())
            .enumerate()
        {
            println!("Row {i}: WitnessId({idx}) = {val:?}");
        }

        println!("\n=== PUBLIC TRACE ===");
        for (i, (idx, val)) in traces
            .public_trace
            .index
            .iter()
            .zip(traces.public_trace.values.iter())
            .enumerate()
        {
            println!("Row {i}: WitnessId({idx}) = {val:?}");
        }

        println!("\n=== MUL TRACE ===");
        for i in 0..traces.mul_trace.lhs_values.len() {
            println!(
                "Row {}: WitnessId({}) * WitnessId({}) -> WitnessId({}) | {:?} * {:?} -> {:?}",
                i,
                traces.mul_trace.lhs_index[i],
                traces.mul_trace.rhs_index[i],
                traces.mul_trace.result_index[i],
                traces.mul_trace.lhs_values[i],
                traces.mul_trace.rhs_values[i],
                traces.mul_trace.result_values[i]
            );
        }

        println!("\n=== ADD TRACE ===");
        for i in 0..traces.add_trace.lhs_values.len() {
            println!(
                "Row {}: WitnessId({}) + WitnessId({}) -> WitnessId({}) | {:?} + {:?} -> {:?}",
                i,
                traces.add_trace.lhs_index[i],
                traces.add_trace.rhs_index[i],
                traces.add_trace.result_index[i],
                traces.add_trace.lhs_values[i],
                traces.add_trace.rhs_values[i],
                traces.add_trace.result_values[i]
            );
        }

        // Verify trace structure
        assert_eq!(traces.witness_trace.index.len(), witness_count as usize);

        // Should have constants: 37, 111, 1 and 0 (for assert_zero)
        assert!(traces.const_trace.values.len() >= 4);

        // Should have one public input
        assert_eq!(traces.public_trace.values.len(), 1);
        assert_eq!(traces.public_trace.values[0], BabyBear::from_u64(3));

        // Should have two mul operations (explicit Mul and Div lowering to Mul with inverse)
        assert_eq!(traces.mul_trace.lhs_values.len(), 2);

        // Encoded subtractions land in the add table (result + rhs = lhs).
        assert_eq!(traces.add_trace.lhs_values.len(), 2);
        assert_eq!(traces.add_trace.lhs_index, vec![WitnessId(2), WitnessId(3)]);
        assert_eq!(traces.add_trace.rhs_index, vec![WitnessId(0), WitnessId(0)]);
        assert_eq!(
            traces.add_trace.result_index,
            vec![WitnessId(5), WitnessId(6)]
        );
    }

    #[test]
    fn test_extension_field_support() {
        type ExtField = BinomialExtensionField<BabyBear, 4>;

        let mut builder = CircuitBuilder::<ExtField>::new();

        // Test extension field operations: x + y * z
        let x = builder.add_public_input();
        let y = builder.add_public_input();
        let z = builder.add_public_input();

        let yz = builder.mul(y, z);
        let _result = builder.add(x, yz);

        let circuit = builder.build().unwrap();
        let mut runner = circuit.runner();

        // Set public inputs to genuine extension field values with ALL non-zero coefficients
        let x_val = ExtField::from_basis_coefficients_slice(&[
            BabyBear::from_u64(1), // a0
            BabyBear::from_u64(2), // a1
            BabyBear::from_u64(3), // a2
            BabyBear::from_u64(4), // a3
        ])
        .unwrap();
        let y_val = ExtField::from_basis_coefficients_slice(&[
            BabyBear::from_u64(5), // b0
            BabyBear::from_u64(6), // b1
            BabyBear::from_u64(7), // b2
            BabyBear::from_u64(8), // b3
        ])
        .unwrap();
        let z_val = ExtField::from_basis_coefficients_slice(&[
            BabyBear::from_u64(9),  // c0
            BabyBear::from_u64(10), // c1
            BabyBear::from_u64(11), // c2
            BabyBear::from_u64(12), // c3
        ])
        .unwrap();

        runner.set_public_inputs(&[x_val, y_val, z_val]).unwrap();
        let traces = runner.run().unwrap();

        // Verify extension field traces were generated correctly
        assert_eq!(traces.public_trace.values.len(), 3);
        assert_eq!(traces.public_trace.values[0], x_val);
        assert_eq!(traces.public_trace.values[1], y_val);
        assert_eq!(traces.public_trace.values[2], z_val);

        // Should have one mul and one add operation
        assert_eq!(traces.mul_trace.lhs_values.len(), 1);
        assert_eq!(traces.add_trace.lhs_values.len(), 1);

        // Verify mul operation: y * z with genuine extension field multiplication
        let expected_yz = y_val * z_val;
        assert_eq!(traces.mul_trace.lhs_values[0], y_val);
        assert_eq!(traces.mul_trace.rhs_values[0], z_val);
        assert_eq!(traces.mul_trace.result_values[0], expected_yz);

        // Verify add operation: x + yz with genuine extension field addition
        let expected_result = x_val + expected_yz;
        assert_eq!(traces.add_trace.lhs_values[0], x_val);
        assert_eq!(traces.add_trace.rhs_values[0], expected_yz);
        assert_eq!(traces.add_trace.result_values[0], expected_result);
    }
}<|MERGE_RESOLUTION|>--- conflicted
+++ resolved
@@ -4,83 +4,7 @@
 use crate::circuit::Circuit;
 use crate::op::{NonPrimitiveOpPrivateData, Prim};
 use crate::types::{NonPrimitiveOpId, WitnessId};
-<<<<<<< HEAD
-
-/// Errors that can occur during circuit execution and trace generation.
-#[derive(Debug, Error)]
-pub enum CircuitError {
-    /// Public input length mismatch.
-    #[error("Public input length mismatch: expected {expected}, got {got}")]
-    PublicInputLengthMismatch { expected: usize, got: usize },
-
-    /// Circuit missing public_rows mapping.
-    #[error("Circuit missing public_rows mapping")]
-    MissingPublicRowsMapping,
-
-    /// NonPrimitiveOpId out of range.
-    #[error("NonPrimitiveOpId {op_id} out of range (circuit has {max_ops} complex ops)")]
-    NonPrimitiveOpIdOutOfRange { op_id: u32, max_ops: usize },
-
-    /// Public input not set for a WitnessId.
-    #[error("Public input not set for WitnessId({witness_id})")]
-    PublicInputNotSet { witness_id: WitnessId },
-
-    /// Witness not set for a WitnessId.
-    #[error("Witness not set for WitnessId({witness_id})")]
-    WitnessNotSet { witness_id: WitnessId },
-
-    /// WitnessId out of bounds.
-    #[error("WitnessId({witness_id}) out of bounds")]
-    WitnessIdOutOfBounds { witness_id: WitnessId },
-
-    /// Witness conflict: trying to reassign to a different value.
-    #[error(
-        "Witness conflict: WitnessId({witness_id}) already set to {existing}, cannot reassign to {new}"
-    )]
-    WitnessConflict {
-        witness_id: WitnessId,
-        existing: String,
-        new: String,
-    },
-
-    /// Witness not set for an index during trace generation.
-    #[error("Witness not set for index {index}")]
-    WitnessNotSetForIndex { index: usize },
-
-    /// Non-primitive op attempted to read a witness value that was not set.
-    #[error("Witness value not set for non-primitive operation {operation_index}")]
-    NonPrimitiveOpWitnessNotSet { operation_index: usize },
-
-    /// Missing private data for a non-primitive operation.
-    #[error("Missing private data for non-primitive operation {operation_index}")]
-    NonPrimitiveOpMissingPrivateData { operation_index: usize },
-
-    /// Division by zero encountered.
-    #[error("Division by zero encountered")]
-    DivisionByZero,
-
-    /// Invalid bit value in SampleBits bit decomposition (must be 0 or 1).
-    #[error(
-        "Invalid bit value in SampleBits bit decomposition for WitnessId({input_witness_id}): {bit_value} (must be 0 or 1)"
-    )]
-    InvalidBitValue {
-        input_witness_id: WitnessId,
-        bit_value: String,
-    },
-
-    /// Bit decomposition doesn't reconstruct to the input value.
-    #[error(
-        "Bit decomposition for WitnessId({input_witness_id}) doesn't match input: expected {expected}, reconstructed {reconstructed}"
-    )]
-    BitDecompositionMismatch {
-        input_witness_id: WitnessId,
-        expected: String,
-        reconstructed: String,
-    },
-}
-=======
 use crate::{CircuitError, CircuitField};
->>>>>>> b5e5f7c7
 
 /// Execution traces for all tables
 #[derive(Debug, Clone)]
