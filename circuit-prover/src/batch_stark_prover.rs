--- conflicted
+++ resolved
@@ -1248,16 +1248,10 @@
             })
             .collect();
 
-<<<<<<< HEAD
-        let instances_len = instances.len();
-        let common = CommonData::empty(instances_len);
-        let proof = p3_batch_stark::prove_batch(&self.config, instances, &common);
-=======
         let num_instances = instances.len();
         // TODO: Retrieve common data.
         let proof =
             p3_batch_stark::prove_batch(&self.config, instances, &CommonData::empty(num_instances));
->>>>>>> f38269e8
 
         // Ensure all primitive table row counts are at least 1
         // RowCounts::new requires non-zero counts, so pad zeros to 1
@@ -1351,11 +1345,6 @@
             pvs.push(entry.public_values.clone());
         }
 
-<<<<<<< HEAD
-        let common = CommonData::empty(airs.len());
-        p3_batch_stark::verify_batch(&self.config, &airs, &proof.proof, &pvs, &common)
-            .map_err(|e| BatchStarkProverError::Verify(format!("{e:?}")))
-=======
         let num_instances = airs.len();
         // TODO: Take common data as input.
         p3_batch_stark::verify_batch(
@@ -1366,7 +1355,6 @@
             &CommonData::empty(num_instances),
         )
         .map_err(|e| BatchStarkProverError::Verify(format!("{e:?}")))
->>>>>>> f38269e8
     }
 }
 
