//! Multi-table prover and verifier for STARK proofs.
//!
//! Generic roles and degrees:
//! - F: Prover/verifier base field (BabyBear/KoalaBear/Goldilocks). All PCS/FRI arithmetic runs over `F`.
//! - P: Cryptographic permutation over `F` used by the hash/compress functions and challenger.
//! - EF: Element field used in circuit traces. Either the base field `F` or a binomial extension `BinomialExtensionField<F, D>`.
//! - D: Element-field extension degree. Must equal `EF::DIMENSION` and is used by AIRs like `WitnessAir<F, D>` to expand EF values into D base limbs.
//! - CD: Challenge field degree for FRI (independent of `D`). The challenger/PCS use `BinomialExtensionField<F, CD>`.
//!
//! Supports base fields (D=1) and binomial extension fields (D>1), with automatic
//! detection of the binomial parameter `W` for extension-field multiplication.

use alloc::vec;
use alloc::vec::Vec;

use p3_circuit::tables::Traces;
use p3_circuit::{CircuitBuilderError, CircuitError};
use p3_field::{BasedVectorSpace, Field};
<<<<<<< HEAD
use p3_uni_stark::{StarkGenericConfig, Val, prove, verify};
use thiserror::Error;
use tracing::instrument;

use crate::air::{AddAir, ConstAir, FakeMerkleVerifyAir, MulAir, PublicAir, WitnessAir};
use crate::config::StarkField;
=======
use p3_mmcs_air::air::{MmcsTableConfig, MmcsVerifyAir};
use p3_uni_stark::{prove, verify};
use thiserror::Error;
use tracing::instrument;

use crate::air::{AddAir, ConstAir, MulAir, PublicAir, WitnessAir};
use crate::config::{ProverConfig, StarkField, StarkPermutation};
>>>>>>> 011d3fc2
use crate::field_params::ExtractBinomialW;

/// Configuration for packing multiple primitive operations into a single AIR row.
#[derive(Debug, Clone, Copy, PartialEq, Eq)]
pub struct TablePacking {
    add_lanes: usize,
    mul_lanes: usize,
}

impl TablePacking {
    pub fn new(add_lanes: usize, mul_lanes: usize) -> Self {
        Self {
            add_lanes: add_lanes.max(1),
            mul_lanes: mul_lanes.max(1),
        }
    }

    pub fn from_counts(add_lanes: usize, mul_lanes: usize) -> Self {
        Self::new(add_lanes, mul_lanes)
    }

    pub const fn add_lanes(self) -> usize {
        self.add_lanes
    }

    pub const fn mul_lanes(self) -> usize {
        self.mul_lanes
    }
}

impl Default for TablePacking {
    fn default() -> Self {
        Self::new(1, 1)
    }
}

/// STARK proof type alias for convenience.
pub type StarkProof<SC> = p3_uni_stark::Proof<SC>;

/// Proof and metadata for a single table.
pub struct TableProof<SC>
where
    SC: StarkGenericConfig,
{
    pub proof: StarkProof<SC>,
    /// Number of logical rows (operations) prior to any per-row packing.
    pub rows: usize,
}

/// Complete proof bundle containing proofs for all circuit tables.
///
/// Includes metadata for verification, such as:
/// - `ext_degree`: circuit element extension degree used in traces (may differ from challenge degree).
/// - `w_binomial`: binomial parameter `W` for element-field multiplication, when applicable.
pub struct MultiTableProof<SC>
where
    SC: StarkGenericConfig,
{
<<<<<<< HEAD
    pub witness: TableProof<SC>,
    pub constants: TableProof<SC>,
    pub public: TableProof<SC>,
    pub add: TableProof<SC>,
    pub mul: TableProof<SC>,
    pub fake_merkle: TableProof<SC>,
=======
    pub witness: TableProof<F, P, CD>,
    pub constants: TableProof<F, P, CD>,
    pub public: TableProof<F, P, CD>,
    pub add: TableProof<F, P, CD>,
    pub mul: TableProof<F, P, CD>,
    pub mmcs: TableProof<F, P, CD>,
>>>>>>> 011d3fc2
    /// Packing configuration used when generating the proofs.
    pub table_packing: TablePacking,
    /// Extension field degree: 1 for base field; otherwise the extension degree used.
    pub ext_degree: usize,
    /// Binomial parameter W for extension fields (e.g., x^D = W); None for base fields
    pub w_binomial: Option<Val<SC>>,
}

/// Multi-table STARK prover for circuit execution traces.
///
/// Generic over `SC: StarkGenericConfig` to support different field configurations.
pub struct MultiTableProver<SC>
where
    SC: StarkGenericConfig,
{
    config: SC,
    table_packing: TablePacking,
    mmcs_config: MmcsTableConfig,
}

/// Errors that can arise during proving or verification.
#[derive(Debug, Error)]
pub enum ProverError {
    /// Unsupported extension degree encountered.
    #[error("unsupported extension degree: {0} (supported: 1,2,4,6,8)")]
    UnsupportedDegree(usize),

    /// Missing binomial parameter W for extension-field multiplication.
    #[error("missing binomial parameter W for extension-field multiplication")]
    MissingWForExtension,

    /// Circuit execution error.
    #[error("circuit error: {0}")]
    Circuit(#[from] CircuitError),

    /// Circuit building/lowering error.
    #[error("circuit build error: {0}")]
    Builder(#[from] CircuitBuilderError),

    /// Verification failed for a specific table/phase.
    #[error("verification failed in {phase}")]
    VerificationFailed { phase: &'static str },
}

impl<SC> MultiTableProver<SC>
where
    SC: StarkGenericConfig,
    Val<SC>: StarkField,
{
    pub fn new(config: SC) -> Self {
        Self {
            config,
            table_packing: TablePacking::default(),
            mmcs_config: MmcsTableConfig::default(),
        }
    }

    pub fn with_table_packing(mut self, table_packing: TablePacking) -> Self {
        self.table_packing = table_packing;
        self
    }

    pub fn set_table_packing(&mut self, table_packing: TablePacking) {
        self.table_packing = table_packing;
    }

    pub const fn table_packing(&self) -> TablePacking {
        self.table_packing
    }

    pub fn with_mmcs_table(mut self, mmcs_config: MmcsTableConfig) -> Self {
        self.mmcs_config = mmcs_config;
        self
    }

    /// Generate proofs for all circuit tables.
    ///
    /// Automatically detects whether to use base field or binomial extension field
    /// proving based on the circuit element type `EF`. For extension fields,
    /// the binomial parameter W is automatically extracted.
    #[instrument(skip_all)]
    pub fn prove_all_tables<EF>(
        &self,
        traces: &Traces<EF>,
    ) -> Result<MultiTableProof<SC>, ProverError>
    where
        EF: Field + BasedVectorSpace<Val<SC>> + ExtractBinomialW<Val<SC>>,
    {
        let pis = vec![];
        let w_opt = EF::extract_w();
        match EF::DIMENSION {
            1 => self.prove_for_degree::<EF, 1>(traces, &pis, None),
            2 => self.prove_for_degree::<EF, 2>(traces, &pis, w_opt),
            4 => self.prove_for_degree::<EF, 4>(traces, &pis, w_opt),
            6 => self.prove_for_degree::<EF, 6>(traces, &pis, w_opt),
            8 => self.prove_for_degree::<EF, 8>(traces, &pis, w_opt),
            d => Err(ProverError::UnsupportedDegree(d)),
        }
    }

    /// Verify all proofs in the given proof bundle.
    /// Uses the recorded extension degree and binomial parameter recorded during proving.
    pub fn verify_all_tables(&self, proof: &MultiTableProof<SC>) -> Result<(), ProverError> {
        let pis = vec![];

        let w_opt = proof.w_binomial;
        match proof.ext_degree {
            1 => self.verify_for_degree::<1>(proof, &pis, None),
            2 => self.verify_for_degree::<2>(proof, &pis, w_opt),
            4 => self.verify_for_degree::<4>(proof, &pis, w_opt),
            6 => self.verify_for_degree::<6>(proof, &pis, w_opt),
            8 => self.verify_for_degree::<8>(proof, &pis, w_opt),
            d => Err(ProverError::UnsupportedDegree(d)),
        }
    }

    // Internal implementation methods

    /// Prove all tables for a fixed extension degree.
    fn prove_for_degree<EF, const D: usize>(
        &self,
        traces: &Traces<EF>,
        pis: &Vec<Val<SC>>,
        w_binomial: Option<Val<SC>>,
    ) -> Result<MultiTableProof<SC>, ProverError>
    where
        EF: Field + BasedVectorSpace<Val<SC>>,
    {
        debug_assert_eq!(D, EF::DIMENSION, "D parameter must match EF::DIMENSION");
        let table_packing = self.table_packing;
        let add_lanes = table_packing.add_lanes();
        let mul_lanes = table_packing.mul_lanes();
        // Witness
        let witness_matrix = WitnessAir::<Val<SC>, D>::trace_to_matrix(&traces.witness_trace);
        let witness_air = WitnessAir::<Val<SC>, D>::new(traces.witness_trace.values.len());
        let witness_proof = prove(&self.config, &witness_air, witness_matrix, pis);

        // Const
        let const_matrix = ConstAir::<Val<SC>, D>::trace_to_matrix(&traces.const_trace);
        let const_air = ConstAir::<Val<SC>, D>::new(traces.const_trace.values.len());
        let const_proof = prove(&self.config, &const_air, const_matrix, pis);

        // Public
        let public_matrix = PublicAir::<Val<SC>, D>::trace_to_matrix(&traces.public_trace);
        let public_air = PublicAir::<Val<SC>, D>::new(traces.public_trace.values.len());
        let public_proof = prove(&self.config, &public_air, public_matrix, pis);

        // Add
        let add_matrix = AddAir::<Val<SC>, D>::trace_to_matrix(&traces.add_trace, add_lanes);
        let add_air = AddAir::<Val<SC>, D>::new(traces.add_trace.lhs_values.len(), add_lanes);
        let add_proof = prove(&self.config, &add_air, add_matrix, pis);

        // Multiplication (uses binomial arithmetic for extension fields)
        let mul_matrix = MulAir::<Val<SC>, D>::trace_to_matrix(&traces.mul_trace, mul_lanes);
        let mul_air: MulAir<Val<SC>, D> = if D == 1 {
            MulAir::<Val<SC>, D>::new(traces.mul_trace.lhs_values.len(), mul_lanes)
        } else {
            let w = w_binomial.ok_or(ProverError::MissingWForExtension)?;
            MulAir::<Val<SC>, D>::new_binomial(traces.mul_trace.lhs_values.len(), mul_lanes, w)
        };
        let mul_proof = prove(&self.config, &mul_air, mul_matrix, pis);

<<<<<<< HEAD
        // FakeMerkle (always uses base field regardless of traces D)
        let fake_merkle_matrix = FakeMerkleVerifyAir::trace_to_matrix(&traces.fake_merkle_trace);
        let fake_merkle_air = FakeMerkleVerifyAir::new(traces.fake_merkle_trace.left_values.len());
        let fake_merkle_proof = prove(&self.config, &fake_merkle_air, fake_merkle_matrix, pis);
=======
        let mmcs_matrix =
            MmcsVerifyAir::<F>::trace_to_matrix(&self.mmcs_config, &traces.mmcs_trace);
        let mmcs_air = MmcsVerifyAir::<F>::new(self.mmcs_config);
        let mmcs_proof = prove(&self.config, &mmcs_air, mmcs_matrix, pis);
>>>>>>> 011d3fc2

        Ok(MultiTableProof {
            witness: TableProof {
                proof: witness_proof,
                rows: traces.witness_trace.values.len(),
            },
            constants: TableProof {
                proof: const_proof,
                rows: traces.const_trace.values.len(),
            },
            public: TableProof {
                proof: public_proof,
                rows: traces.public_trace.values.len(),
            },
            add: TableProof {
                proof: add_proof,
                rows: traces.add_trace.lhs_values.len(),
            },
            mul: TableProof {
                proof: mul_proof,
                rows: traces.mul_trace.lhs_values.len(),
            },
            mmcs: TableProof {
                proof: mmcs_proof,
                rows: traces
                    .mmcs_trace
                    .mmcs_paths
                    .iter()
                    .map(|path| path.left_values.len() + 1)
                    .sum(),
            },
            table_packing,
            ext_degree: D,
            w_binomial: if D > 1 { w_binomial } else { None },
        })
    }

    /// Verify all tables for a fixed extension degree.
    fn verify_for_degree<const D: usize>(
        &self,
        proof: &MultiTableProof<SC>,
        pis: &Vec<Val<SC>>,
        w_binomial: Option<Val<SC>>,
    ) -> Result<(), ProverError> {
        let table_packing = proof.table_packing;
        let add_lanes = table_packing.add_lanes();
        let mul_lanes = table_packing.mul_lanes();
        // Witness
        let witness_air = WitnessAir::<Val<SC>, D>::new(proof.witness.rows);
        verify(&self.config, &witness_air, &proof.witness.proof, pis)
            .map_err(|_| ProverError::VerificationFailed { phase: "witness" })?;

        // Const
        let const_air = ConstAir::<Val<SC>, D>::new(proof.constants.rows);
        verify(&self.config, &const_air, &proof.constants.proof, pis)
            .map_err(|_| ProverError::VerificationFailed { phase: "const" })?;

        // Public
        let public_air = PublicAir::<Val<SC>, D>::new(proof.public.rows);
        verify(&self.config, &public_air, &proof.public.proof, pis)
            .map_err(|_| ProverError::VerificationFailed { phase: "public" })?;

        // Add
        let add_air = AddAir::<Val<SC>, D>::new(proof.add.rows, add_lanes);
        verify(&self.config, &add_air, &proof.add.proof, pis)
            .map_err(|_| ProverError::VerificationFailed { phase: "add" })?;

        // Mul
        let mul_air: MulAir<Val<SC>, D> = if D == 1 {
            MulAir::new(proof.mul.rows, mul_lanes)
        } else {
            let w = w_binomial.ok_or(ProverError::MissingWForExtension)?;
            MulAir::new_binomial(proof.mul.rows, mul_lanes, w)
        };
        verify(&self.config, &mul_air, &proof.mul.proof, pis)
            .map_err(|_| ProverError::VerificationFailed { phase: "mul" })?;

<<<<<<< HEAD
        // FakeMerkle
        let fake_merkle_air = FakeMerkleVerifyAir::new(proof.fake_merkle.rows);
        verify(
            &self.config,
            &fake_merkle_air,
            &proof.fake_merkle.proof,
            pis,
        )
        .map_err(|_| ProverError::VerificationFailed {
            phase: "fake_merkle",
=======
        // MmcsVerify

        let mmcs_air = MmcsVerifyAir::<F>::new(self.mmcs_config);
        verify(&self.config, &mmcs_air, &proof.mmcs.proof, pis).map_err(|_| {
            ProverError::VerificationFailed {
                phase: "mmcs_verify",
            }
>>>>>>> 011d3fc2
        })?;

        Ok(())
    }
}

#[cfg(test)]
mod tests {
    use p3_baby_bear::BabyBear;
    use p3_circuit::CircuitBuilder;
    use p3_field::extension::BinomialExtensionField;
    use p3_field::{BasedVectorSpace, PrimeCharacteristicRing};
    use p3_goldilocks::Goldilocks;
    use p3_koala_bear::KoalaBear;

    use super::*;
    use crate::config;

    #[test]
    fn test_babybear_prover_base_field() -> Result<(), ProverError> {
        let mut builder = CircuitBuilder::<BabyBear>::new();

        // Create circuit: x + 5 * 2 - 3 + (-1) = expected_result, then assert result == expected
        let x = builder.add_public_input();
        let expected_result = builder.add_public_input(); // Add expected result as public input
        let c5 = builder.add_const(BabyBear::from_u64(5));
        let c2 = builder.add_const(BabyBear::from_u64(2));
        let c3 = builder.add_const(BabyBear::from_u64(3));
        let neg_one = builder.add_const(BabyBear::NEG_ONE); // Field boundary test

        let mul_result = builder.mul(c5, c2); // 5 * 2 = 10
        let add_result = builder.add(x, mul_result); // x + 10
        let sub_result = builder.sub(add_result, c3); // (x + 10) - 3
        let final_result = builder.add(sub_result, neg_one); // + (-1) for boundary

        // Constrain: final_result - expected_result == 0
        let diff = builder.sub(final_result, expected_result);
        builder.assert_zero(diff);

        let circuit = builder.build()?;
        let mut runner = circuit.runner();

        // Set public inputs: x = 7, expected = 7 + 10 - 3 + (-1) = 13
        let x_val = BabyBear::from_u64(7);
        let expected_val = BabyBear::from_u64(13); // 7 + 10 - 3 - 1 = 13
        runner.set_public_inputs(&[x_val, expected_val])?;

        let traces = runner.run()?;

        // Create BabyBear prover and prove all tables
        let config = config::baby_bear().build();
        let multi_prover = MultiTableProver::new(config);
        let proof = multi_prover.prove_all_tables(&traces)?;

        // Verify all proofs
        multi_prover.verify_all_tables(&proof)?;
        Ok(())
    }

    #[test]
    fn test_babybear_prover_extension_field_d4() -> Result<(), ProverError> {
        type ExtField = BinomialExtensionField<BabyBear, 4>;
        let mut builder = CircuitBuilder::<ExtField>::new();

        // Create circuit: x * y + z - w = expected_result, then assert result == expected
        let x = builder.add_public_input();
        let y = builder.add_public_input();
        let z = builder.add_public_input();
        let expected_result = builder.add_public_input(); // Add expected result as public input
        let w = builder.add_const(
            ExtField::from_basis_coefficients_slice(&[
                BabyBear::NEG_ONE, // -1 boundary test
                BabyBear::ZERO,
                BabyBear::ONE,
                BabyBear::TWO,
            ])
            .unwrap(),
        );

        let xy = builder.mul(x, y); // Extension field multiplication
        let add_result = builder.add(xy, z);
        let sub_result = builder.sub(add_result, w);

        // Constrain: sub_result - expected_result == 0
        let diff = builder.sub(sub_result, expected_result);
        builder.assert_zero(diff);

        let circuit = builder.build()?;
        let mut runner = circuit.runner();

        // Set public inputs with all non-zero coefficients
        let x_val = ExtField::from_basis_coefficients_slice(&[
            BabyBear::from_u64(2),
            BabyBear::from_u64(3),
            BabyBear::from_u64(5),
            BabyBear::from_u64(7),
        ])
        .unwrap();
        let y_val = ExtField::from_basis_coefficients_slice(&[
            BabyBear::from_u64(11),
            BabyBear::from_u64(13),
            BabyBear::from_u64(17),
            BabyBear::from_u64(19),
        ])
        .unwrap();
        let z_val = ExtField::from_basis_coefficients_slice(&[
            BabyBear::from_u64(23),
            BabyBear::from_u64(29),
            BabyBear::from_u64(31),
            BabyBear::from_u64(37),
        ])
        .unwrap();
        let w_val = ExtField::from_basis_coefficients_slice(&[
            BabyBear::NEG_ONE,
            BabyBear::ZERO,
            BabyBear::ONE,
            BabyBear::TWO,
        ])
        .unwrap();

        // Compute expected result: x * y + z - w
        let xy_expected = x_val * y_val;
        let add_expected = xy_expected + z_val;
        let expected_val = add_expected - w_val;

        runner.set_public_inputs(&[x_val, y_val, z_val, expected_val])?;
        let traces = runner.run()?;

        // Create BabyBear prover for extension field (D=4)
        let config = config::baby_bear().build();
        let multi_prover = MultiTableProver::new(config);
        let proof = multi_prover.prove_all_tables(&traces)?;

        // Verify proof has correct extension degree and W parameter
        assert_eq!(proof.ext_degree, 4);
        // Derive W via trait to avoid hardcoding constants
        let expected_w = <ExtField as ExtractBinomialW<BabyBear>>::extract_w().unwrap();
        assert_eq!(proof.w_binomial, Some(expected_w));

        multi_prover.verify_all_tables(&proof)?;
        Ok(())
    }

    #[test]
    fn test_koalabear_prover_base_field() -> Result<(), ProverError> {
        let mut builder = CircuitBuilder::<KoalaBear>::new();

        // Create circuit: a * b + c - d = expected_result, then assert result == expected
        let a = builder.add_public_input();
        let b = builder.add_public_input();
        let expected_result = builder.add_public_input(); // Add expected result as public input
        let c = builder.add_const(KoalaBear::from_u64(100));
        let d = builder.add_const(KoalaBear::NEG_ONE); // Boundary test

        let ab = builder.mul(a, b);
        let add_result = builder.add(ab, c);
        let final_result = builder.sub(add_result, d);

        // Constrain: final_result - expected_result == 0
        let diff = builder.sub(final_result, expected_result);
        builder.assert_zero(diff);

        let circuit = builder.build()?;
        let mut runner = circuit.runner();

        // Set public inputs: a=42, b=13, expected = 42*13 + 100 - (-1) = 546 + 100 + 1 = 647
        let a_val = KoalaBear::from_u64(42);
        let b_val = KoalaBear::from_u64(13);
        let expected_val = KoalaBear::from_u64(647); // 42*13 + 100 - (-1) = 647
        runner.set_public_inputs(&[a_val, b_val, expected_val])?;
        let traces = runner.run()?;

        // Create KoalaBear prover
        let config = config::koala_bear().build();
        let multi_prover = MultiTableProver::new(config);
        let proof = multi_prover.prove_all_tables(&traces)?;

        multi_prover.verify_all_tables(&proof)?;
        Ok(())
    }

    #[test]
    fn test_koalabear_prover_extension_field_d8() -> Result<(), ProverError> {
        type KBExtField = BinomialExtensionField<KoalaBear, 8>;
        let mut builder = CircuitBuilder::<KBExtField>::new();

        // Create circuit: x * y * z = expected_result, then assert result == expected
        let x = builder.add_public_input();
        let y = builder.add_public_input();
        let expected_result = builder.add_public_input(); // Add expected result as public input
        let z = builder.add_const(
            KBExtField::from_basis_coefficients_slice(&[
                KoalaBear::from_u64(1),
                KoalaBear::NEG_ONE, // Mix: 1 and -1
                KoalaBear::from_u64(2),
                KoalaBear::from_u64(3),
                KoalaBear::from_u64(4),
                KoalaBear::from_u64(5),
                KoalaBear::from_u64(6),
                KoalaBear::from_u64(7),
            ])
            .unwrap(),
        );

        let xy = builder.mul(x, y); // First extension multiplication
        let xyz = builder.mul(xy, z); // Second extension multiplication

        // Constrain: xyz - expected_result == 0
        let diff = builder.sub(xyz, expected_result);
        builder.assert_zero(diff);

        let circuit = builder.build()?;
        let mut runner = circuit.runner();

        // Set public inputs with diverse coefficients
        let x_val = KBExtField::from_basis_coefficients_slice(&[
            KoalaBear::from_u64(4),
            KoalaBear::from_u64(6),
            KoalaBear::from_u64(8),
            KoalaBear::from_u64(10),
            KoalaBear::from_u64(12),
            KoalaBear::from_u64(14),
            KoalaBear::from_u64(16),
            KoalaBear::from_u64(18),
        ])
        .unwrap();
        let y_val = KBExtField::from_basis_coefficients_slice(&[
            KoalaBear::from_u64(12),
            KoalaBear::from_u64(14),
            KoalaBear::from_u64(16),
            KoalaBear::from_u64(18),
            KoalaBear::from_u64(20),
            KoalaBear::from_u64(22),
            KoalaBear::from_u64(24),
            KoalaBear::from_u64(26),
        ])
        .unwrap();
        let z_val = KBExtField::from_basis_coefficients_slice(&[
            KoalaBear::from_u64(1),
            KoalaBear::NEG_ONE,
            KoalaBear::from_u64(2),
            KoalaBear::from_u64(3),
            KoalaBear::from_u64(4),
            KoalaBear::from_u64(5),
            KoalaBear::from_u64(6),
            KoalaBear::from_u64(7),
        ])
        .unwrap();

        // Compute expected result: x * y * z
        let xy_expected = x_val * y_val;
        let expected_val = xy_expected * z_val;

        runner.set_public_inputs(&[x_val, y_val, expected_val])?;
        let traces = runner.run()?;

        // Create KoalaBear prover for extension field (D=8)
        let config = config::koala_bear().build();
        let multi_prover = MultiTableProver::new(config);
        let proof = multi_prover.prove_all_tables(&traces)?;

        // Verify proof has correct extension degree and W parameter for KoalaBear (D=8)
        assert_eq!(proof.ext_degree, 8);
        let expected_w_kb = <KBExtField as ExtractBinomialW<KoalaBear>>::extract_w().unwrap();
        assert_eq!(proof.w_binomial, Some(expected_w_kb));

        multi_prover.verify_all_tables(&proof)?;
        Ok(())
    }

    #[test]
    fn test_goldilocks_prover_extension_field_d2() -> Result<(), ProverError> {
        type ExtField = BinomialExtensionField<Goldilocks, 2>;
        let mut builder = CircuitBuilder::<ExtField>::new();

        // Simple circuit over D=2: x * y + z = expected
        let x = builder.add_public_input();
        let y = builder.add_public_input();
        let z = builder.add_public_input();
        let expected_result = builder.add_public_input();

        let xy = builder.mul(x, y);
        let res = builder.add(xy, z);

        let diff = builder.sub(res, expected_result);
        builder.assert_zero(diff);

        let circuit = builder.build()?;
        let mut runner = circuit.runner();

        let x_val = ExtField::from_basis_coefficients_slice(&[
            Goldilocks::from_u64(3),
            Goldilocks::NEG_ONE,
        ])
        .unwrap();
        let y_val = ExtField::from_basis_coefficients_slice(&[
            Goldilocks::from_u64(7),
            Goldilocks::from_u64(11),
        ])
        .unwrap();
        let z_val = ExtField::from_basis_coefficients_slice(&[
            Goldilocks::from_u64(13),
            Goldilocks::from_u64(17),
        ])
        .unwrap();

        let expected_val = x_val * y_val + z_val;
        runner.set_public_inputs(&[x_val, y_val, z_val, expected_val])?;
        let traces = runner.run()?;

        // Build Goldilocks config with challenge degree 2 (Poseidon2)
        let config = config::goldilocks().build();
        let multi_prover = MultiTableProver::new(config);

        let proof = multi_prover.prove_all_tables(&traces)?;

        // Check extension metadata and verify
        assert_eq!(proof.ext_degree, 2);
        let expected_w = <ExtField as ExtractBinomialW<Goldilocks>>::extract_w().unwrap();
        assert_eq!(proof.w_binomial, Some(expected_w));

        multi_prover.verify_all_tables(&proof)?;
        Ok(())
    }
}<|MERGE_RESOLUTION|>--- conflicted
+++ resolved
@@ -16,22 +16,13 @@
 use p3_circuit::tables::Traces;
 use p3_circuit::{CircuitBuilderError, CircuitError};
 use p3_field::{BasedVectorSpace, Field};
-<<<<<<< HEAD
+use p3_mmcs_air::air::{MmcsTableConfig, MmcsVerifyAir};
 use p3_uni_stark::{StarkGenericConfig, Val, prove, verify};
 use thiserror::Error;
 use tracing::instrument;
 
-use crate::air::{AddAir, ConstAir, FakeMerkleVerifyAir, MulAir, PublicAir, WitnessAir};
+use crate::air::{AddAir, ConstAir, MulAir, PublicAir, WitnessAir};
 use crate::config::StarkField;
-=======
-use p3_mmcs_air::air::{MmcsTableConfig, MmcsVerifyAir};
-use p3_uni_stark::{prove, verify};
-use thiserror::Error;
-use tracing::instrument;
-
-use crate::air::{AddAir, ConstAir, MulAir, PublicAir, WitnessAir};
-use crate::config::{ProverConfig, StarkField, StarkPermutation};
->>>>>>> 011d3fc2
 use crate::field_params::ExtractBinomialW;
 
 /// Configuration for packing multiple primitive operations into a single AIR row.
@@ -90,21 +81,12 @@
 where
     SC: StarkGenericConfig,
 {
-<<<<<<< HEAD
     pub witness: TableProof<SC>,
     pub constants: TableProof<SC>,
     pub public: TableProof<SC>,
     pub add: TableProof<SC>,
     pub mul: TableProof<SC>,
-    pub fake_merkle: TableProof<SC>,
-=======
-    pub witness: TableProof<F, P, CD>,
-    pub constants: TableProof<F, P, CD>,
-    pub public: TableProof<F, P, CD>,
-    pub add: TableProof<F, P, CD>,
-    pub mul: TableProof<F, P, CD>,
-    pub mmcs: TableProof<F, P, CD>,
->>>>>>> 011d3fc2
+    pub mmcs: TableProof<SC>,
     /// Packing configuration used when generating the proofs.
     pub table_packing: TablePacking,
     /// Extension field degree: 1 for base field; otherwise the extension degree used.
@@ -267,17 +249,9 @@
         };
         let mul_proof = prove(&self.config, &mul_air, mul_matrix, pis);
 
-<<<<<<< HEAD
-        // FakeMerkle (always uses base field regardless of traces D)
-        let fake_merkle_matrix = FakeMerkleVerifyAir::trace_to_matrix(&traces.fake_merkle_trace);
-        let fake_merkle_air = FakeMerkleVerifyAir::new(traces.fake_merkle_trace.left_values.len());
-        let fake_merkle_proof = prove(&self.config, &fake_merkle_air, fake_merkle_matrix, pis);
-=======
-        let mmcs_matrix =
-            MmcsVerifyAir::<F>::trace_to_matrix(&self.mmcs_config, &traces.mmcs_trace);
-        let mmcs_air = MmcsVerifyAir::<F>::new(self.mmcs_config);
+        let mmcs_matrix = MmcsVerifyAir::trace_to_matrix(&self.mmcs_config, &traces.mmcs_trace);
+        let mmcs_air = MmcsVerifyAir::new(self.mmcs_config);
         let mmcs_proof = prove(&self.config, &mmcs_air, mmcs_matrix, pis);
->>>>>>> 011d3fc2
 
         Ok(MultiTableProof {
             witness: TableProof {
@@ -355,26 +329,13 @@
         verify(&self.config, &mul_air, &proof.mul.proof, pis)
             .map_err(|_| ProverError::VerificationFailed { phase: "mul" })?;
 
-<<<<<<< HEAD
-        // FakeMerkle
-        let fake_merkle_air = FakeMerkleVerifyAir::new(proof.fake_merkle.rows);
-        verify(
-            &self.config,
-            &fake_merkle_air,
-            &proof.fake_merkle.proof,
-            pis,
-        )
-        .map_err(|_| ProverError::VerificationFailed {
-            phase: "fake_merkle",
-=======
         // MmcsVerify
 
-        let mmcs_air = MmcsVerifyAir::<F>::new(self.mmcs_config);
+        let mmcs_air = MmcsVerifyAir::new(self.mmcs_config);
         verify(&self.config, &mmcs_air, &proof.mmcs.proof, pis).map_err(|_| {
             ProverError::VerificationFailed {
                 phase: "mmcs_verify",
             }
->>>>>>> 011d3fc2
         })?;
 
         Ok(())
