--- conflicted
+++ resolved
@@ -38,7 +38,9 @@
 //!
 //! In other words, for a single lane the layout is:
 //!
+//! ```text
 //!     [lhs[0..D), lhs_index, rhs[0..D), rhs_index, result[0..D), result_index]
+//! ```
 //!
 //! A single row can pack several of these lanes side-by-side, so the full row layout is
 //! this pattern repeated `lanes` times.
@@ -81,13 +83,8 @@
 //! correctness of the indices with respect to the global witness bus is enforced by the
 //! bus interaction logic elsewhere in the system.
 
-<<<<<<< HEAD
 use alloc::vec;
-=======
-#![allow(clippy::needless_range_loop)]
-use alloc::vec::Vec;
 use core::marker::PhantomData;
->>>>>>> 02fe66b0
 
 use p3_air::{Air, AirBuilder, BaseAir};
 use p3_circuit::tables::MulTrace;
@@ -125,12 +122,8 @@
     /// - `Some(W)` if `D > 1`,
     /// - `None` if `D == 1`.
     pub w_binomial: Option<F>,
-<<<<<<< HEAD
     /// Marker tying this AIR to its base field.
-    _phantom: core::marker::PhantomData<F>,
-=======
     _phantom: PhantomData<F>,
->>>>>>> 02fe66b0
 }
 
 impl<F: Field + PrimeCharacteristicRing, const D: usize> MulAir<F, D> {
@@ -197,7 +190,9 @@
     ///
     /// The layout within a row is:
     ///
-    ///     [lhs[D], lhs_idx, rhs[D], rhs_idx, result[D], result_idx] repeated `lanes` times.
+    /// ```text
+    ///     [lhs[0..D), lhs_index, rhs[0..D), rhs_index, result[0..D), result_index] repeated `lanes` times.
+    /// ```
     pub fn trace_to_matrix<ExtF: BasedVectorSpace<F>>(
         trace: &MulTrace<ExtF>,
         lanes: usize,
